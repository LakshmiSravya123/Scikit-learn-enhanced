# Authors: Olivier Grisel <olivier.grisel@ensta.org>
#          Alexandre Gramfort <alexandre.gramfort@inria.fr>
# License: BSD Style.


import numpy as np
<<<<<<< HEAD
from numpy.testing import assert_array_almost_equal
from nose.tools import assert_equal
from nose.tools import assert_almost_equal

from ..coordinate_descent import Lasso, LassoPath, lasso_path
=======
from numpy.testing import *

from ..coordinate_descent import Lasso, lasso_path
>>>>>>> ddbb8755
from ..coordinate_descent import ElasticNet, enet_path

def test_Lasso_toy():
    """
<<<<<<< HEAD
    test predict on a toy example.

    When validating this against glmnet notice that glmnet divides it
    against nobs.
    """

    X = [[-1], [0], [1]]
    Y = [-1, 0, 1]       # just a straight line
    T = [[2], [3], [4]]  # test sample

    clf = Lasso(alpha=0)
    clf.fit(X, Y)
    pred = clf.predict(T)
    assert_array_almost_equal(clf.coef_, [1])
    assert_array_almost_equal(pred, [2, 3, 4])
    assert clf.dual_gap_ == 0.

    clf = Lasso(alpha=0.1)
    clf.fit(X, Y)
    pred = clf.predict(T)
    # assert_array_almost_equal(clf.coef_, [.95])
    # assert_array_almost_equal(pred, [1.9, 2.85, 3.8])
    assert clf.dual_gap_ == 0.

    clf = Lasso(alpha=0.5)
    clf.fit(X, Y)
    pred = clf.predict(T)
    # assert_array_almost_equal(clf.coef_, [.75])
    # assert_array_almost_equal(pred, [1.5, 2.25, 3.])
    assert_array_almost_equal(clf.dual_gap_, 0.0, 10)

    clf = Lasso(alpha=1)
    clf.fit(X, Y)
    pred = clf.predict(T)
    # assert_array_almost_equal(clf.coef_, [.5])
    # assert_array_almost_equal(pred, [1, 1.5, 2.])
    assert_array_almost_equal(clf.dual_gap_, 0.0, 10)


def test_Enet_toy():
    """
    Test ElasticNet for various parameters of alpha and rho.

    Actualy, the parameters alpha = 0 should not be alowed. However,
    we test it as a border case.
    """

    X = [[-1], [0], [1]]
    Y = [-1, 0, 1]       # just a straight line
    T = [[2], [3], [4]]  # test sample

    # this should be the same as lasso
    clf = ElasticNet(alpha=0, rho=1.0)
    clf.fit(X, Y)
    pred = clf.predict(T)
    # assert_array_almost_equal(clf.coef_, [1])
    # assert_array_almost_equal(pred, [2, 3, 4])
    assert_array_almost_equal(clf.dual_gap_, 0.0, 10)

    clf = ElasticNet(alpha=0.5, rho=0.5)
    clf.fit(X, Y)
    pred = clf.predict(T)
    # assert_array_almost_equal(clf.coef_, [0.5])
    # assert_array_almost_equal(pred, [1, 1.5, 2.])
    assert_array_almost_equal(clf.dual_gap_, 0.0, 10)


def test_lasso_path_early_stopping():

    # build an ill-posed linear regression problem with many noisy features and
    # comparatively few samples
    n_samples, n_features, maxit = 50, 200, 30
    np.random.seed(0)
    w = np.random.randn(n_features)
    w[10:] = 0.0 # only the top 10 features are impacting the model
    X = np.random.randn(n_samples, n_features)
    y = np.dot(X, w)

    clf = LassoPath(n_alphas=100, eps=1e-3).fit(X, y, maxit=maxit)
    assert_equal(len(clf.coef_path), 52)
    assert_almost_equal(clf.active_clf.alpha, 0.07, 2) # James Bond!

    # sanity check
    assert_almost_equal(clf.alphas[len(clf.coef_path)-1], 0.07, 2)

    # test set
    X_test = np.random.randn(n_samples, n_features)
    y_test = np.dot(X_test, w)
    rmse = np.sqrt(((y_test - clf.predict(X_test)) ** 2).mean())
    assert_almost_equal(rmse, 0.35, 2)
=======
    Test Lasso on a toy example for various values of alpha.

    When validating this against glmnet notice that glmnet divides it
    against nobs.
    """

    X = [[-1], [0], [1]]
    Y = [-1, 0, 1]       # just a straight line
    T = [[2], [3], [4]]  # test sample

    clf = Lasso(alpha=0)
    clf.fit(X, Y)
    pred = clf.predict(T)
    assert_array_almost_equal(clf.coef_, [1])
    assert_array_almost_equal(pred, [2, 3, 4])
    assert_almost_equal(clf.dual_gap_,  0)

    clf = Lasso(alpha=0.1)
    clf.fit(X, Y)
    pred = clf.predict(T)
    assert_array_almost_equal(clf.coef_, [.85])
    assert_array_almost_equal(pred, [ 1.7 ,  2.55,  3.4 ])
    assert_almost_equal(clf.dual_gap_, 0)

    clf = Lasso(alpha=0.5)
    clf.fit(X, Y)
    pred = clf.predict(T)
    assert_array_almost_equal(clf.coef_, [.25])
    assert_array_almost_equal(pred, [0.5, 0.75, 1.])
    assert_almost_equal(clf.dual_gap_, 0)

    clf = Lasso(alpha=1)
    clf.fit(X, Y)
    pred = clf.predict(T)
    assert_array_almost_equal(clf.coef_, [.0])
    assert_array_almost_equal(pred, [0, 0, 0])
    assert_almost_equal(clf.dual_gap_, 0)


def test_Enet_toy():
    """
    Test ElasticNet for various parameters of alpha and rho.

    Actualy, the parameters alpha = 0 should not be alowed. However,
    we test it as a border case.
    """

    X = [[-1], [0], [1]]
    Y = [-1, 0, 1]       # just a straight line
    T = [[2], [3], [4]]  # test sample

    # this should be the same as lasso
    clf = ElasticNet(alpha=0, rho=1.0)
    clf.fit(X, Y)
    pred = clf.predict(T)
    assert_array_almost_equal(clf.coef_, [1])
    assert_array_almost_equal(pred, [2, 3, 4])
    assert_almost_equal(clf.dual_gap_, 0)

    # clf = ElasticNet(alpha=0.5, rho=0.3)
    # clf.fit(X, Y, maxit=1000)
    # pred = clf.predict(T)
    # assert_array_almost_equal(clf.coef_, [0.531], decimal=3)
    # assert_array_almost_equal(pred, [1.104, 1.656, 2.208], decimal=3)
    # assert_almost_equal(clf.dual_gap_, 0)

    clf = ElasticNet(alpha=0.5, rho=0.5)
    clf.fit(X, Y)
    pred = clf.predict(T)
    # assert_array_almost_equal(clf.coef_, [0.5])
    # assert_array_almost_equal(pred, [1, 1.5, 2.])
    assert_almost_equal(clf.dual_gap_, 0)

>>>>>>> ddbb8755


# def test_lasso_path():
#     """
#     Test for the complete lasso path.
# 
#     As the weigths_lasso array is quite big, we only test at the first
#     & last index.
#     """
#     n_samples, n_features, maxit = 5, 10, 30
#     np.random.seed(0)
#     Y = np.random.randn(n_samples)
#     X = np.random.randn(n_samples, n_features)
# 
#     alphas_lasso, weights_lasso = lasso_path(X, Y, n_alphas = 10, tol=1e-3)
#     assert_array_almost_equal(alphas_lasso,
#                               [ 4.498, 4.363, 4.232, 4.105, 3.982,
#                               3.863, 3.747, 3.634, 3.525, 3.420],
#                               decimal=3)
# 
#     assert weights_lasso.shape == (10, 10)
# 
#     assert_array_almost_equal(weights_lasso[0],
#                               [0, 0, 0, 0, 0 , -0.016, 0, 0, 0, 0],
#                               decimal=3)
# 
#     assert_array_almost_equal(weights_lasso[9],
#                               [-0.038, 0, 0, 0, 0, -0.148, 0, -0.095, 0, 0],
#                               decimal=3)
# 
# def test_enet_path():
#     n_samples, n_features, maxit = 5, 10, 30
#     np.random.seed(0)
#     Y = np.random.randn(n_samples)
#     X = np.random.randn(n_samples, n_features)
# 
#     alphas_enet, weights_enet = enet_path(X, Y, n_alphas = 10, tol=1e-3)
#     assert_array_almost_equal(alphas_enet,
#                               [ 4.498, 4.363, 4.232, 4.105, 3.982,
#                               3.863, 3.747, 3.634, 3.525, 3.420],
#                               decimal=3)
# 
#     assert weights_enet.shape == (10, 10)
# 
#     assert_array_almost_equal(weights_enet[0],
#                               [0, 0, 0, 0, 0 , -0.016, 0, 0, 0, 0],
#                               decimal=3)
# 
#     assert_array_almost_equal(weights_enet[9],
#                               [-0.028, 0, 0, 0, 0, -0.131, 0, -0.081, 0, 0],
#                               decimal=3)<|MERGE_RESOLUTION|>--- conflicted
+++ resolved
@@ -4,113 +4,15 @@
 
 
 import numpy as np
-<<<<<<< HEAD
-from numpy.testing import assert_array_almost_equal
+from numpy.testing import *
 from nose.tools import assert_equal
 from nose.tools import assert_almost_equal
 
 from ..coordinate_descent import Lasso, LassoPath, lasso_path
-=======
-from numpy.testing import *
-
-from ..coordinate_descent import Lasso, lasso_path
->>>>>>> ddbb8755
 from ..coordinate_descent import ElasticNet, enet_path
 
 def test_Lasso_toy():
     """
-<<<<<<< HEAD
-    test predict on a toy example.
-
-    When validating this against glmnet notice that glmnet divides it
-    against nobs.
-    """
-
-    X = [[-1], [0], [1]]
-    Y = [-1, 0, 1]       # just a straight line
-    T = [[2], [3], [4]]  # test sample
-
-    clf = Lasso(alpha=0)
-    clf.fit(X, Y)
-    pred = clf.predict(T)
-    assert_array_almost_equal(clf.coef_, [1])
-    assert_array_almost_equal(pred, [2, 3, 4])
-    assert clf.dual_gap_ == 0.
-
-    clf = Lasso(alpha=0.1)
-    clf.fit(X, Y)
-    pred = clf.predict(T)
-    # assert_array_almost_equal(clf.coef_, [.95])
-    # assert_array_almost_equal(pred, [1.9, 2.85, 3.8])
-    assert clf.dual_gap_ == 0.
-
-    clf = Lasso(alpha=0.5)
-    clf.fit(X, Y)
-    pred = clf.predict(T)
-    # assert_array_almost_equal(clf.coef_, [.75])
-    # assert_array_almost_equal(pred, [1.5, 2.25, 3.])
-    assert_array_almost_equal(clf.dual_gap_, 0.0, 10)
-
-    clf = Lasso(alpha=1)
-    clf.fit(X, Y)
-    pred = clf.predict(T)
-    # assert_array_almost_equal(clf.coef_, [.5])
-    # assert_array_almost_equal(pred, [1, 1.5, 2.])
-    assert_array_almost_equal(clf.dual_gap_, 0.0, 10)
-
-
-def test_Enet_toy():
-    """
-    Test ElasticNet for various parameters of alpha and rho.
-
-    Actualy, the parameters alpha = 0 should not be alowed. However,
-    we test it as a border case.
-    """
-
-    X = [[-1], [0], [1]]
-    Y = [-1, 0, 1]       # just a straight line
-    T = [[2], [3], [4]]  # test sample
-
-    # this should be the same as lasso
-    clf = ElasticNet(alpha=0, rho=1.0)
-    clf.fit(X, Y)
-    pred = clf.predict(T)
-    # assert_array_almost_equal(clf.coef_, [1])
-    # assert_array_almost_equal(pred, [2, 3, 4])
-    assert_array_almost_equal(clf.dual_gap_, 0.0, 10)
-
-    clf = ElasticNet(alpha=0.5, rho=0.5)
-    clf.fit(X, Y)
-    pred = clf.predict(T)
-    # assert_array_almost_equal(clf.coef_, [0.5])
-    # assert_array_almost_equal(pred, [1, 1.5, 2.])
-    assert_array_almost_equal(clf.dual_gap_, 0.0, 10)
-
-
-def test_lasso_path_early_stopping():
-
-    # build an ill-posed linear regression problem with many noisy features and
-    # comparatively few samples
-    n_samples, n_features, maxit = 50, 200, 30
-    np.random.seed(0)
-    w = np.random.randn(n_features)
-    w[10:] = 0.0 # only the top 10 features are impacting the model
-    X = np.random.randn(n_samples, n_features)
-    y = np.dot(X, w)
-
-    clf = LassoPath(n_alphas=100, eps=1e-3).fit(X, y, maxit=maxit)
-    assert_equal(len(clf.coef_path), 52)
-    assert_almost_equal(clf.active_clf.alpha, 0.07, 2) # James Bond!
-
-    # sanity check
-    assert_almost_equal(clf.alphas[len(clf.coef_path)-1], 0.07, 2)
-
-    # test set
-    X_test = np.random.randn(n_samples, n_features)
-    y_test = np.dot(X_test, w)
-    rmse = np.sqrt(((y_test - clf.predict(X_test)) ** 2).mean())
-    assert_almost_equal(rmse, 0.35, 2)
-=======
     Test Lasso on a toy example for various values of alpha.
 
     When validating this against glmnet notice that glmnet divides it
@@ -184,7 +86,30 @@
     # assert_array_almost_equal(pred, [1, 1.5, 2.])
     assert_almost_equal(clf.dual_gap_, 0)
 
->>>>>>> ddbb8755
+
+def test_lasso_path_early_stopping():
+
+    # build an ill-posed linear regression problem with many noisy features and
+    # comparatively few samples
+    n_samples, n_features, maxit = 50, 200, 30
+    np.random.seed(0)
+    w = np.random.randn(n_features)
+    w[10:] = 0.0 # only the top 10 features are impacting the model
+    X = np.random.randn(n_samples, n_features)
+    y = np.dot(X, w)
+
+    clf = LassoPath(n_alphas=100, eps=1e-3).fit(X, y, maxit=maxit)
+    assert_equal(len(clf.coef_path), 52)
+    assert_almost_equal(clf.active_clf.alpha, 0.07, 2) # James Bond!
+
+    # sanity check
+    assert_almost_equal(clf.alphas[len(clf.coef_path)-1], 0.07, 2)
+
+    # test set
+    X_test = np.random.randn(n_samples, n_features)
+    y_test = np.dot(X_test, w)
+    rmse = np.sqrt(((y_test - clf.predict(X_test)) ** 2).mean())
+    assert_almost_equal(rmse, 0.35, 2)
 
 
 # def test_lasso_path():
