import numpy as np
import scipy.sparse

from ..base import BaseLibSVM, BaseLibLinear, LIBSVM_IMPL, _get_class_weight
from . import libsvm
from .. import liblinear


class SparseBaseLibSVM(BaseLibSVM):

    _kernel_types = ['linear', 'poly', 'rbf', 'sigmoid', 'precomputed']

    def __init__(self, impl, kernel, degree, gamma, coef0,
                 tol, C, nu, epsilon, shrinking, probability, cache_size,
                 scale_C):

        assert kernel in self._kernel_types, \
               "kernel should be one of %s, "\
               "%s was given." % (self._kernel_types, kernel)

        super(SparseBaseLibSVM, self).__init__(impl, kernel, degree, gamma,
<<<<<<< HEAD
                                               coef0, tol, C, nu, epsilon,
                                               shrinking, probability,
                                               cache_size, scale_C)

=======
                coef0, tol, C, nu, epsilon, shrinking, probability, cache_size)
>>>>>>> d353a96e

    def fit(self, X, y, class_weight=None, sample_weight=None):
        """
        Fit the SVM model according to the given training data and parameters.

        Parameters
        ----------
        X : sparse matrix, shape = [n_samples, n_features]
            Training vectors, where n_samples is the number of samples and
            n_features is the number of features.

        y : array-like, shape = [n_samples]
            Target values (integers in classification, real numbers in
            regression)

        class_weight : {dict, 'auto'}, optional
            Weights associated with classes in the form
            {class_label : weight}. If not given, all classes are
            supposed to have weight one.

            The 'auto' mode uses the values of y to automatically adjust
            weights inversely proportional to class frequencies.

        sample_weight : array-like, shape = [n_samples], optional
            Weights applied to individual samples (1. for unweighted).

        Returns
        -------
        self : object
            Returns an instance of self.

        Notes
        -----
        For maximum effiency, use a sparse matrix in csr format
        (scipy.sparse.csr_matrix)
        """

        X = scipy.sparse.csr_matrix(X)
        X.data = np.asarray(X.data, dtype=np.float64, order='C')
        y = np.asarray(y, dtype=np.float64, order='C')
        sample_weight = np.asarray([] if sample_weight is None
                                      else sample_weight, dtype=np.float64)

        if X.shape[0] != y.shape[0]:
            raise ValueError("X and y have incompatible shapes: %r vs %r\n"
                             "Note: Sparse matrices cannot be indexed w/"
                             "boolean masks (use `indices=True` in CV)."
                             % (X.shape, y.shape))

        if sample_weight.shape[0] > 0 and sample_weight.shape[0] != X.shape[0]:
            raise ValueError("sample_weight and X have incompatible shapes:"
                             "%r vs %r\n"
                             "Note: Sparse matrices cannot be indexed w/"
                             "boolean masks (use `indices=True` in CV)."
                             % (sample_weight.shape, X.shape))

        solver_type = LIBSVM_IMPL.index(self.impl)
        kernel_type = self._kernel_types.index(self.kernel)

        self.class_weight, self.class_weight_label = \
                     _get_class_weight(class_weight, y)

        if (kernel_type in [1, 2]) and (self.gamma == 0):
            # if custom gamma is not provided ...
            self.gamma = 1.0 / X.shape[1]

        C = self.C
        if self.scale_C:
            C = C / float(X.shape[0])

        self.support_vectors_, dual_coef_data, self.intercept_, self.label_, \
            self.n_support_, self.probA_, self.probB_ = \
            libsvm.libsvm_sparse_train(
                 X.shape[1], X.data, X.indices, X.indptr, y, solver_type,\
                 kernel_type, self.degree, self.gamma, self.coef0, self.tol,\
                 C, self.class_weight_label, self.class_weight,\
                 sample_weight, self.nu, self.cache_size, self.epsilon,\
                 int(self.shrinking), int(self.probability))

        n_class = len(self.label_) - 1
        n_SV = self.support_vectors_.shape[0]

        dual_coef_indices = np.tile(np.arange(n_SV), n_class)
        dual_coef_indptr = np.arange(0, dual_coef_indices.size + 1,
                                     dual_coef_indices.size / n_class)
        self.dual_coef_ = scipy.sparse.csr_matrix(
            (dual_coef_data, dual_coef_indices, dual_coef_indptr),
            (n_class, n_SV))
        return self

    def predict(self, T):
        """
        This function does classification or regression on an array of
        test vectors T.

        For a classification model, the predicted class for each
        sample in T is returned.  For a regression model, the function
        value of T calculated is returned.

        For an one-class model, +1 or -1 is returned.

        Parameters
        ----------
        T : scipy.sparse.csr, shape = [n_samples, n_features]

        Returns
        -------
        C : array, shape = [n_samples]
        """
        T = scipy.sparse.csr_matrix(T)
        T.data = np.asarray(T.data, dtype=np.float64, order='C')
        kernel_type = self._kernel_types.index(self.kernel)

        return libsvm.libsvm_sparse_predict(T.data, T.indices, T.indptr,
                      self.support_vectors_.data,
                      self.support_vectors_.indices,
                      self.support_vectors_.indptr,
                      self.dual_coef_.data, self.intercept_,
                      LIBSVM_IMPL.index(self.impl), kernel_type,
                      self.degree, self.gamma, self.coef0, self.tol,
                      self.C, self.class_weight_label, self.class_weight,
                      self.nu, self.epsilon, self.shrinking,
                      self.probability, self.n_support_, self.label_,
                      self.probA_, self.probB_)

    def predict_proba(self, X):
        """
        This function does classification or regression on a test vector X
        given a model with probability information.

        Parameters
        ----------
        X : scipy.sparse.csr, shape = [n_samples, n_features]

        Returns
        -------
        X : array-like, shape = [n_samples, n_classes]
            Returns the probability of the sample for each class in
            the model, where classes are ordered by arithmetical
            order.

        Notes
        -----
        The probability model is created using cross validation, so
        the results can be slightly different than those obtained by
        predict. Also, it will meaningless results on very small
        datasets.
        """

        if not self.probability:
            raise ValueError(
                    "probability estimates must be enabled to use this method")

        if self.impl not in ('c_svc', 'nu_svc'):
            raise NotImplementedError("predict_proba only implemented for " +
                                      "SVC and NuSVC")

        X = scipy.sparse.csr_matrix(X)
        X.data = np.asarray(X.data, dtype=np.float64, order='C')
        kernel_type = self._kernel_types.index(self.kernel)

        return libsvm.libsvm_sparse_predict_proba(
            X.data, X.indices, X.indptr,
            self.support_vectors_.data,
            self.support_vectors_.indices,
            self.support_vectors_.indptr,
            self.dual_coef_.data, self.intercept_,
            LIBSVM_IMPL.index(self.impl), kernel_type,
            self.degree, self.gamma, self.coef0, self.tol,
            self.C, self.class_weight_label, self.class_weight,
            self.nu, self.epsilon, self.shrinking,
            self.probability, self.n_support_, self.label_,
            self.probA_, self.probB_)


class SparseBaseLibLinear(BaseLibLinear):

    def fit(self, X, y, class_weight=None):
        """
        Fit the model using X, y as training data.

        Parameters
        ----------
        X : sparse matrix, shape = [n_samples, n_features]
            Training vector, where n_samples in the number of samples and
            n_features is the number of features.
        y : array, shape = [n_samples]
            Target vector relative to X

        Returns
        -------
        self : object
            Returns an instance of self.
        """

        import scipy.sparse
        X = scipy.sparse.csr_matrix(X)
        y = np.asarray(y, dtype=np.int32, order='C')
        if X.shape[0] != y.shape[0]:
            raise ValueError("X and y have incompatible shapes.\n" +
                             "Note: Sparse matrices cannot be indexed w/" +
                             "boolean masks (use `indices=True` in CV).")

        X.data = np.asarray(X.data, dtype=np.float64, order='C')

        self.class_weight, self.class_weight_label = \
                     _get_class_weight(class_weight, y)

        C = self.C
        if self.scale_C:
            C = C / float(X.shape[0])

        self.raw_coef_, self.label_ = \
                       liblinear.csr_train_wrap(X.shape[1], X.data, X.indices,
                       X.indptr, y,
                       self._get_solver_type(),
                       self.tol, self._get_bias(), C,
                       self.class_weight_label, self.class_weight)

        return self

    def predict(self, X):
        """
        Predict target values of X according to the fitted model.

        Parameters
        ----------
        X : sparse matrix, shape = [n_samples, n_features]

        Returns
        -------
        C : array, shape = [n_samples]
        """
        import scipy.sparse
        X = scipy.sparse.csr_matrix(X)
        self._check_n_features(X)
        X.data = np.asarray(X.data, dtype=np.float64, order='C')

        return liblinear.csr_predict_wrap(X.shape[1], X.data,
                                      X.indices, X.indptr,
                                      self.raw_coef_,
                                      self._get_solver_type(),
                                      self.tol, self.C,
                                      self.class_weight_label,
                                      self.class_weight, self.label_,
                                      self._get_bias())

    def decision_function(self, X):
        """
        Return the decision function of X according to the trained
        model.

        Parameters
        ----------
        X : sparse matrix, shape = [n_samples, n_features]

        Returns
        -------
        T : array-like, shape = [n_samples, n_class]
            Returns the decision function of the sample for each class
            in the model.
        """
        import scipy.sparse
        X = scipy.sparse.csr_matrix(X)
        self._check_n_features(X)
        X.data = np.asarray(X.data, dtype=np.float64, order='C')

        dec_func = liblinear.csr_decision_function_wrap(
            X.shape[1], X.data, X.indices, X.indptr, self.raw_coef_,
            self._get_solver_type(), self.tol, self.C,
            self.class_weight_label, self.class_weight, self.label_,
            self._get_bias())

        if len(self.label_) <= 2:
            # in the two-class case, the decision sign needs be flipped
            # due to liblinear's design
            return -dec_func
        else:
            return dec_func

libsvm.set_verbosity_wrap(0)<|MERGE_RESOLUTION|>--- conflicted
+++ resolved
@@ -19,14 +19,8 @@
                "%s was given." % (self._kernel_types, kernel)
 
         super(SparseBaseLibSVM, self).__init__(impl, kernel, degree, gamma,
-<<<<<<< HEAD
-                                               coef0, tol, C, nu, epsilon,
-                                               shrinking, probability,
-                                               cache_size, scale_C)
-
-=======
-                coef0, tol, C, nu, epsilon, shrinking, probability, cache_size)
->>>>>>> d353a96e
+                coef0, tol, C, nu, epsilon, shrinking, probability, cache_size,
+                scale_C)
 
     def fit(self, X, y, class_weight=None, sample_weight=None):
         """
